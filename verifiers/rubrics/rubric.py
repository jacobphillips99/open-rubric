import asyncio
import inspect
import logging
from typing import List

<<<<<<< HEAD
from verifiers import ChatMessage, Info, Parser, Reward, State
=======
from verifiers.parsers.parser import Parser
from verifiers.types import (
    Info,
    Messages,
    RewardFunc,
    RolloutScore,
    RolloutScores,
    State,
)
>>>>>>> c2129755


class Rubric:
    """
    Rubric class for reward functions.

    Each reward function takes:
    - prompt: List[Dict[str, str]] | str
    - completion: List[Dict[str, str]] | str
    - answer: Any (metadata for scoring)
    - task (optional): str (type of task)
    - **kwargs: additional kwargs

    Returns:
    - float | List[float] | Dict[str, float]
    """

    def __init__(
        self,
        funcs: List[Reward] = [],
        weights: List[float] = [],
        parser: Parser = Parser(),
        parallelize_scoring: bool = True,
        **kwargs,
    ):
        self.logger = logging.getLogger(f"verifiers.rubrics.{self.__class__.__name__}")
        self.parser = parser
        for key, value in kwargs.items():
            setattr(self, key, value)
        self.reward_funcs = funcs
        self.reward_weights = weights
        if not self.reward_weights:
            self.reward_weights = [1.0] * len(self.reward_funcs)
        self.parallelize_scoring = parallelize_scoring

    def get_reward_func_names(self) -> List[str]:
        return [func.__name__ for func in self.reward_funcs]

    def get_reward_funcs(self) -> List[Reward]:
        return self.reward_funcs  # type: ignore

    def get_reward_weights(self) -> List[float]:
        return self.reward_weights  # type: ignore

    def add_reward_func(self, func: Reward, weight: float = 1.0):
        self.reward_funcs.append(func)
        self.reward_weights.append(weight)

    async def call_reward_func(
        self,
<<<<<<< HEAD
        func: Reward,
        prompt: Union[str, List[ChatMessage]],
        completion: Union[str, List[ChatMessage]],
=======
        func: RewardFunc,
        parser: Parser,
        prompt: Messages,
        completion: Messages,
>>>>>>> c2129755
        answer: str,
        state: State,
        task: str = "default",
        info: Info = {},
        **kwargs,
    ) -> float:
        """
        Invoke `func` with only the required arguments.

        Example:
        ```
        def func(completion, answer, **kwargs):
            ...
        ``
        """
        sig = inspect.signature(func)

        common = dict(
            parser=parser,
            prompt=prompt,
            completion=completion,
            answer=answer,
            state=state,
            task=task,
            info=info,
        )
        ans = 0.0
        merged = {**common, **kwargs}
        if any(p.kind == p.VAR_KEYWORD for p in sig.parameters.values()):
            try:
                ans = func(**merged)
            except Exception as e:
                self.logger.error(f"Error calling reward function {func.__name__}: {e}")
                ans = 0.0
        else:
            allowed = {k: v for k, v in merged.items() if k in sig.parameters}
            try:
                ans = func(**allowed)
            except Exception as e:
                self.logger.error(f"Error calling reward function {func.__name__}: {e}")
                ans = 0.0
        return ans

    async def score_rollout(
        self,
        prompt: Messages,
        completion: Messages,
        answer: str,
        state: State,
        task: str = "default",
        info: Info = {},
        **kwargs,
    ) -> RolloutScore:
        """
        Evaluate all reward functions asynchronously for a single rollout.
        """
        if self.parallelize_scoring:
            score_tasks = [
                self.call_reward_func(
                    func=func,
                    parser=self.parser,
                    prompt=prompt,
                    completion=completion,
                    answer=answer,
                    state=state,
                    task=task,
                    info=info,
                    **kwargs,
                )
                for func in self.get_reward_funcs()
            ]
            reward_scores = await asyncio.gather(*score_tasks)
        else:
            reward_scores = []
            for func in self.get_reward_funcs():
                score = await self.call_reward_func(
                    func=func,
                    parser=self.parser,
                    prompt=prompt,
                    completion=completion,
                    answer=answer,
                    state=state,
                    task=task,
                    info=info,
                    **kwargs,
                )
                reward_scores.append(score)
        rewards = RolloutScore(
            metrics={
                func.__name__: reward
                for func, reward in zip(self.get_reward_funcs(), reward_scores)
            },
            reward=sum(
                [
                    reward * weight
                    for reward, weight in zip(reward_scores, self.get_reward_weights())
                ]
            ),
        )
        return rewards

    async def score_rollouts(
        self,
        prompts: List[Messages],
        completions: List[Messages],
        answers: List[str],
        states: List[State],
        tasks: List[str],
        infos: List[Info] = [],
        **kwargs,
    ) -> RolloutScores:
        """
        Compute reward scores for a group of rollouts.

        Default behavior:
        - evaluate each rollout asynchronously
        - return list of dictionaries of reward function names and their scores

        Potential overrides:
        - inter-group comparisons (voting, ranking, Elo, etc.)
        - scores computed using global state stored in Rubric class
        """
        from tqdm.asyncio import tqdm_asyncio

        rollout_tasks = [
            self.score_rollout(*pcasti, **kwargs)
            for pcasti in zip(prompts, completions, answers, states, tasks, infos)
        ]
        rewards = await tqdm_asyncio.gather(
            *rollout_tasks,
            total=len(prompts),
            desc=f"Evaluating {len(prompts)} rollouts",
        )

        if not rewards:
            reward_func_names = self.get_reward_func_names()
            return RolloutScores(
                reward=[],
                metrics={name: [] for name in reward_func_names},
            )

        return RolloutScores(
            reward=[reward.reward for reward in rewards],
            metrics={
                k: [item.metrics[k] for item in rewards] for k in rewards[0].metrics
            },
        )<|MERGE_RESOLUTION|>--- conflicted
+++ resolved
@@ -3,19 +3,7 @@
 import logging
 from typing import List
 
-<<<<<<< HEAD
-from verifiers import ChatMessage, Info, Parser, Reward, State
-=======
-from verifiers.parsers.parser import Parser
-from verifiers.types import (
-    Info,
-    Messages,
-    RewardFunc,
-    RolloutScore,
-    RolloutScores,
-    State,
-)
->>>>>>> c2129755
+from verifiers import Messages, Info, Parser, Reward, State, RolloutScore, RolloutScores
 
 
 class Rubric:
@@ -66,16 +54,10 @@
 
     async def call_reward_func(
         self,
-<<<<<<< HEAD
         func: Reward,
-        prompt: Union[str, List[ChatMessage]],
-        completion: Union[str, List[ChatMessage]],
-=======
-        func: RewardFunc,
         parser: Parser,
         prompt: Messages,
         completion: Messages,
->>>>>>> c2129755
         answer: str,
         state: State,
         task: str = "default",
