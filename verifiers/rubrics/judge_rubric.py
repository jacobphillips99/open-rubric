from openai import OpenAI

<<<<<<< HEAD
from verifiers.parsers import Parser
from verifiers.rubrics.rubric import Rubric
from verifiers.rewards.judge_reward import JUDGE_PROMPT, BinaryJudgeRewarder
=======
from verifiers import Parser, Rubric
>>>>>>> 1206fcff



class JudgeRubric(Rubric):
<<<<<<< HEAD
    def __init__(self,
                 judge_client: OpenAI | None = None,
                 judge_model: str = "gpt-4.1-nano",
                 judge_prompt: str = JUDGE_PROMPT,
                 parser: Parser = Parser(),
                 **kwargs):
        super().__init__(**kwargs)
        self.judge_rewarder = BinaryJudgeRewarder(judge_prompt, judge_client=judge_client, judge_model=judge_model, parser=parser)
        self.add_reward_func(self.judge_rewarder)
=======
    def __init__(
        self,
        parser: Parser = Parser(),
        parallelize_scoring: bool = False,
        judge_client: OpenAI | None = None,
        judge_model: str = "gpt-4.1-nano",
        judge_sampling_args: dict = {},
        judge_prompt: str = DEFAULT_JUDGE_PROMPT,
        **kwargs,
    ):
        super().__init__(
            parser=parser, parallelize_scoring=parallelize_scoring, **kwargs
        )
        self.parser = parser
        self.judge_client = judge_client if judge_client is not None else OpenAI()
        self.judge_model = judge_model
        self.judge_prompt = judge_prompt
        self.judge_sampling_args = judge_sampling_args

    def judge(self, prompt, completion, answer, state, **kwargs) -> str:
        if "judge_response" in state:
            return state["judge_response"]
        if isinstance(prompt, list):
            question = prompt[-1]["content"]
        else:
            question = prompt
        response = self.parser.parse_answer(completion)
        prompt = self.judge_prompt.format(
            question=question, answer=answer, response=response
        )
        judge_response = self.judge_client.chat.completions.create(
            model=self.judge_model,
            messages=[{"role": "user", "content": prompt}],
            **self.judge_sampling_args,
        )
        judge_response = str(judge_response.choices[0].message.content)
        state["judge_response"] = judge_response
        return judge_response
>>>>>>> 1206fcff
<|MERGE_RESOLUTION|>--- conflicted
+++ resolved
@@ -1,27 +1,9 @@
 from openai import OpenAI
 
-<<<<<<< HEAD
-from verifiers.parsers import Parser
-from verifiers.rubrics.rubric import Rubric
+from verifiers import Parser, Rubric
 from verifiers.rewards.judge_reward import JUDGE_PROMPT, BinaryJudgeRewarder
-=======
-from verifiers import Parser, Rubric
->>>>>>> 1206fcff
-
-
 
 class JudgeRubric(Rubric):
-<<<<<<< HEAD
-    def __init__(self,
-                 judge_client: OpenAI | None = None,
-                 judge_model: str = "gpt-4.1-nano",
-                 judge_prompt: str = JUDGE_PROMPT,
-                 parser: Parser = Parser(),
-                 **kwargs):
-        super().__init__(**kwargs)
-        self.judge_rewarder = BinaryJudgeRewarder(judge_prompt, judge_client=judge_client, judge_model=judge_model, parser=parser)
-        self.add_reward_func(self.judge_rewarder)
-=======
     def __init__(
         self,
         parser: Parser = Parser(),
@@ -29,7 +11,7 @@
         judge_client: OpenAI | None = None,
         judge_model: str = "gpt-4.1-nano",
         judge_sampling_args: dict = {},
-        judge_prompt: str = DEFAULT_JUDGE_PROMPT,
+        judge_prompt: str = JUDGE_PROMPT,
         **kwargs,
     ):
         super().__init__(
@@ -40,24 +22,12 @@
         self.judge_model = judge_model
         self.judge_prompt = judge_prompt
         self.judge_sampling_args = judge_sampling_args
+        self.judge_rewarder = BinaryJudgeRewarder(judge_prompt, judge_client=judge_client, judge_model=judge_model, parser=parser)
+        self.add_reward_func(self.judge_rewarder)
 
     def judge(self, prompt, completion, answer, state, **kwargs) -> str:
         if "judge_response" in state:
             return state["judge_response"]
-        if isinstance(prompt, list):
-            question = prompt[-1]["content"]
-        else:
-            question = prompt
-        response = self.parser.parse_answer(completion)
-        prompt = self.judge_prompt.format(
-            question=question, answer=answer, response=response
-        )
-        judge_response = self.judge_client.chat.completions.create(
-            model=self.judge_model,
-            messages=[{"role": "user", "content": prompt}],
-            **self.judge_sampling_args,
-        )
-        judge_response = str(judge_response.choices[0].message.content)
+        judge_response = self.judge_rewarder(prompt, completion, answer, state, **kwargs)
         state["judge_response"] = judge_response
-        return judge_response
->>>>>>> 1206fcff
+        return judge_response