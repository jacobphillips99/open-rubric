--- conflicted
+++ resolved
@@ -1,12 +1,7 @@
 import asyncio
 import logging
 import queue
-<<<<<<< HEAD
-from typing import Dict, Any, Optional, List, Set
-from dataclasses import dataclass, field
-=======
 import threading
->>>>>>> 1206fcff
 import time
 from collections import deque
 from dataclasses import dataclass, field
@@ -74,36 +69,23 @@
         self.generation_timeout = generation_timeout
 
         # Queues for communication
-<<<<<<< HEAD
-        self.request_queue: queue.Queue[BatchRequest] = queue.Queue()
-        self.result_queue: queue.Queue[BatchResult] = queue.Queue(maxsize=self.max_queue_size)
-=======
         self.request_queue = queue.Queue()
         self.result_queue = queue.Queue()
         self.is_generating = False
->>>>>>> 1206fcff
 
         # Tracking
         self.pending_batches: Set[int] = set()  # batch_ids currently being processed
         self.completed_batches: Dict[int, BatchResult] = {}  # batch_id -> BatchResult
         self.next_expected_batch = 0
-<<<<<<< HEAD
-        self.generation_times: deque[float] = deque(maxlen=100)  # Track recent generation times
-=======
         self.generation_times = deque(maxlen=100)  # Track recent generation times
->>>>>>> 1206fcff
 
         # Thread management
         self.worker_thread = None
         self.stop_event = threading.Event()
-<<<<<<< HEAD
-        self.started = False
-=======
         self.logger = logging.getLogger(f"AsyncBatchGenerator-{id(self)}")
         self.is_generating = False  # Track if currently generating
         self.worker_loop = None  # Will be set in worker thread
         self.started = False  # Track if generator is started
->>>>>>> 1206fcff
 
         # Synchronization
         self._lock = threading.Lock()
@@ -196,13 +178,9 @@
 
             # Check timeout
             if time.time() - start_time > timeout:
-<<<<<<< HEAD
-                raise TimeoutError(f"Batch {batch_id} generation timed out after {timeout}s")
-=======
                 raise TimeoutError(
                     f"Batch {batch_id} generation timed out after {timeout}s"
                 )
->>>>>>> 1206fcff
 
     def get_pending_count(self) -> int:
         """Get number of batches currently being generated"""
@@ -228,27 +206,6 @@
 
     def _generation_worker(self):
         """Worker thread that processes generation requests"""
-<<<<<<< HEAD
-        while not self.stop_event.is_set():
-            try:
-                # Get next request
-                request = self.request_queue.get(timeout=0.1)
-                if request is None:  # Poison pill
-                    break
-
-                # Generate batch
-                start_time = time.time()
-                result = self._generate_batch(request)
-                generation_time = time.time() - start_time
-                result.generation_time = generation_time
-                self.generation_times.append(generation_time)
-
-                # Put result in queue
-                self.result_queue.put(result)
-
-            except queue.Empty:
-                continue
-=======
         # Create event loop for this thread
         loop = asyncio.new_event_loop()
         asyncio.set_event_loop(loop)
@@ -300,7 +257,6 @@
             # Clean up the event loop
             loop.close()
             asyncio.set_event_loop(None)
->>>>>>> 1206fcff
 
     async def _generate_batch_async(self, request: BatchRequest) -> BatchResult:
         """
@@ -316,10 +272,7 @@
             score_rollouts=True,
             max_concurrent=request.max_concurrent,
         )
-<<<<<<< HEAD
-=======
         self.is_generating = False
->>>>>>> 1206fcff
 
         # Extract all reward-related keys
         all_reward_dict = {}
@@ -346,11 +299,6 @@
             batch_id=request.batch_id,
             processed_results=processed_results,
             all_reward_dict=all_reward_dict,
-<<<<<<< HEAD
-            completions=env_results['completion'],
-            prompts=env_results['prompt']
-        )
-=======
             completions=env_results["completion"],
             prompts=env_results["prompt"],
         )
@@ -460,5 +408,4 @@
         if not result_container:
             raise RuntimeError("Evaluation completed but no results were returned")
 
-        return result_container[0]
->>>>>>> 1206fcff
+        return result_container[0]