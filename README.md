<<<<<<< HEAD
# Open Rubric: Advanced Multi-Step Rubric Evaluation Framework

[![Python 3.11+](https://img.shields.io/badge/python-3.11+-blue.svg)](https://www.python.org/downloads/)
[![License: MIT](https://img.shields.io/badge/License-MIT-yellow.svg)](https://opensource.org/licenses/MIT)

This repository is a specialized fork of [verifiers](https://github.com/willccbb/verifiers) that focuses on **multi-step rubric evaluation capabilities** for LLMs. OpenRubric adds the **MultiStepRubric** for complex, dependency-based evaluation workflows that dynamically adapt based on judge-determined correctness.

## **MultiStepRubric in OpenRubric**
- **Branching workflows**: Support for complex, multi-path evaluation scenarios (e.g. emergency response, debugging, etc.) as a directed acyclic graph (DAG)
- **Dependency-based evaluation**: Requirements can depend on the outcomes of other requirements
- **Judge-driven progression**: Only correct judge evaluations trigger workflow continuation
- **Progressive information revelation**: Additional context is revealed in the environment as requirements are satisfied
- **Compatibility**: The `MultiStepRubric` can be used with the original `SingleTurnEnv` or the new [`MultiTurnEnvironment`](https://github.com/jacobphillips99/open-rubric/blob/main/verifiers/envs/multiturn_env.py).

## **Advanced Tooling**
- **Visual workflow builder**: [Streamlit GUI](https://github.com/jacobphillips99/open-rubric/blob/main/multistep_extras/builders/rubric_gui.py) for creating and editing rubrics
- **Visualization tools**: [Interactive diagrams](https://github.com/jacobphillips99/open-rubric/blob/main/multistep_extras/visualization/visualizer.py) for understanding evaluation flows
- **Synthetic data generation**: Use LLMs to [generate scenarios and ground truth answers](https://github.com/jacobphillips99/open-rubric/blob/main/verifiers/multistep_extras/builders/scenario_generator.py) for training.

## 📋 Table of Contents

- [Installation](#installation)
- [Core Concepts](#core-concepts)
- [Quick Start](#quick-start)
- [Examples](#examples)
- [Workflow Builder](#workflow-builder)
- [API Reference](#api-reference)
- [Contributing](#contributing)

## 🛠️ Installation

### From Source

=======
<div align="center">

<p align="center">
  <h1>Verifiers</h1>
</p>

<p>
Environments for LLM Reinforcement Learning
</p>

</div>

## Overview

Verifiers is a library of modular components for creating RL environments and training LLM agents. Verifiers includes an async GRPO implementation built around the `transformers` Trainer, is supported by `prime-rl` for large-scale FSDP training, and can easily be integrated into any RL framework which exposes an OpenAI-compatible inference client. In addition to RL training, Verifiers can be used directly for building LLM evaluations, creating synthetic data pipelines, and implementing agent harnesses.

## Setup

We recommend using `verifiers` with along [uv](https://docs.astral.sh/uv/getting-started/installation/) for dependency management in your own project:
```bash
curl -LsSf https://astral.sh/uv/install.sh | sh
uv init # create a fresh project
source .venv/bin/activate
```

For local (CPU) development and evaluation with API models, do:
```bash
uv add verifiers # uv add 'verifiers[dev]' for Jupyter + testing support
```

For training on GPUs with `vf.GRPOTrainer`, do:
```bash
uv add 'verifiers[all]' && uv pip install flash-attn --no-build-isolation
```

To use the latest `main` branch, do:
```bash
uv add verifiers @ git+https://github.com/willccbb/verifiers.git
```

To use with `prime-rl`, see [here](https://github.com/PrimeIntellect-ai/prime-rl).

To install `verifiers` from source for core library development, do:
```bash
git clone https://github.com/willccbb/verifiers.git
cd verifiers
uv sync --all-extras && uv pip install flash-attn --no-build-isolation
uv run pre-commit install
```

In general, we recommend that you build and train Environments *with* `verifiers`, not *in* `verifiers`. If you find yourself needing to clone and modify the core library in order to implement key functionality for your project, we'd love for you to open an issue so that we can try and streamline the development experience. Our aim is for `verifiers` to be a reliable toolkit to build on top of, and to minimize the "fork proliferation" which often pervades the RL infrastructure ecosystem.

## Environments

Environments in Verifiers are installable Python modules which can specify dependencies in a `pyproject.toml`, and which expose a `load_environment` function for instantiation by downstream applications (e.g. trainers). See `environments/` for examples. 
>>>>>>> c2129755

To initialize a blank Environment module template, do:
```bash
<<<<<<< HEAD
# Install uv package manager (if not already installed)
curl -LsSf https://astral.sh/uv/install.sh | sh

# Clone the repository
git clone https://github.com/jacobphillips99/open-rubric.git
cd open-rubric

# Install with all features using uv (recommended)
uv sync --extra all

# If using GPUs for training or inference, install flash-attn
uv pip install flash-attn --no-build-isolation
```


### Setup Requirements

- **Authentication**: Ensure your `wandb` and `huggingface-cli` logins are configured (or set `report_to=None` in training args)
- **API Keys**: Set `*_API_KEY` in your environment for OPENAI, ANTHROPIC, etc. (can be dummy key for vLLM)

## 🧠 Core Concepts

**Rubrics**
Rubrics hold groups of reward functions. In OpenRubric, the rubric is a directed acyclic graph (DAG) of requirements, where each requirement is a reward function. This enables complex, multi-step evaluation workflows as a judge determines if the model's response properly addresses each requirement according to a set of ground truth answers. Rubrics hold `Requirements` which determine the question for the judge to evaluate and the dependencies for the next requirement(s).

The `MultiStepRubric` conducts a topological sort of the requirements to determine the order in which to evaluate them.

**Scenarios**
Scenarios are the input to the rubric to be evaluated. They contain the prompt, the policy model's response, and the ground truth answers for the rubric. Scenarios can be seeded by a `_hidden_description` field from which an LLM generates a prompt, completion, and ground truth answers.

**Judges**
Judges are the evaluators of the model's response. They are responsible for determining if the model's response properly addresses each requirement according to a set of ground truth answers. Judges assess the model's response against the requirement's question and the ground truth answers; their scoring determines which next steps in the rubric are followed.

**First Responder Example:**
- **Requirement**: "Does the response check if the scene is safe?"
- **Model Response**: "First, I'll ensure the area is secure before approaching..."
- **Ground Truth**: The response should consider if the area is safe and secure before attempting any other steps.
- **Judge Evaluation**: 1.0 (model properly addressed scene safety)
- **Next Step**: Follow the "safe scene" dependency path: `["patient_assessment", "vital_signs"]`



### **MultiStepRubric**
The [core component](https://github.com/jacobphillips99/open-rubric/blob/main/verifiers/rubrics/multistep/multistep_rubric.py) of the system - evaluates requirements in topological order, with judge-driven progression. The MultiStepRubric contains a list of `Requirements` and a list of `Judges` and turns these combinations into nodes in a graph.

# TODO example


### **Requirements**
Requirements are the building blocks of the rubric. They contain the question for the judge to evaluate and the dependencies for the next requirement(s). Requirements having scoring strategies which inform the judge as to how to assess the model's response. Scoring strategies can be discrete or continuous; common uses are binary (yes/no) or continuous (0-1).

### **Scenarios**
[`Scenario`](https://github.com/jacobphillips99/open-rubric/blob/main/verifiers/rubrics/multistep/scenario.py) objects contain the complete evaluation context:

# TODO example, revealed info

### **Reward Strategies**
OpenRubric provides[flexible scoring approaches](https://github.com/jacobphillips99/open-rubric/blob/main/verifiers/rubrics/multistep/reward_strategies.py) in order to attend to different evaluation objectives. For example, you can weight correct answers more heavily for earlier requirements, treat everything as the same topological level, or even just use a simple sum of the requirements:

- **LevelWeightedRewardStrategy**: Earlier requirements worth more
- **CompletionRatioRewardStrategy**: Based on percentage completed
- **ProgressiveRewardStrategy**: Exponential scaling
- **SumRewardStrategy**: Simple addition
- **MeanRewardStrategy**: Average of completed requirements

## 🚀 Quick Start

### Basic Multi-Step Evaluation

```python
import asyncio
import verifiers as vf
from verifiers.rubrics.multistep import MultiStepRubric, BinaryRequirement, Scenario
from verifiers.rewards.judge_reward import BinaryJudgeRewarder, JUDGE_PROMPT

# Define a simple workflow with dependencies
requirements = [
    BinaryRequirement(
        name="check_prerequisites",
        question="Does the response check if prerequisites are met?",
        dependencies={
            1.0: ["make_decision"],  # If yes, proceed to decision
            0.0: []  # If no, stop workflow
        }
    ),
    BinaryRequirement(
        name="make_decision",
        question="Does the response make a clear decision?",
        dependencies={
            1.0: ["take_action"],
            0.0: []
        }
    ),
    BinaryRequirement(
        name="take_action",
        question="Does the response specify what action to take?"
    )
]

# Create rubric with judge
judge = BinaryJudgeRewarder(judge_prompt=JUDGE_PROMPT)
rubric = MultiStepRubric(requirements, [judge])

# Evaluate a scenario
scenario = Scenario(
    prompt="Should we deploy the new feature?",
    completion="Let me check our testing status first. All tests pass, so I recommend deploying tonight.",
    answers={
        "check_prerequisites": {"answer": 1.0, "reasoning": "Explicitly checks test status"},
        "make_decision": {"answer": 1.0, "reasoning": "Clear deployment recommendation"},
        "take_action": {"answer": 1.0, "reasoning": "Specifies deployment timing"}
    }
)

# Run evaluation
result = await rubric.evaluate(scenario)
print(f"Evaluation complete. Reward: {result}")
```

### Standard Single-Turn Evaluation (Verifiers Compatible)

```python
import verifiers as vf

# Standard verifiers workflow
parser = vf.XMLParser(['think', 'answer'])
rubric = vf.Rubric(
    your_reward_function,
    parser.get_format_reward_func(),
    weights=[1.0, 0.2]
)

env = vf.SingleTurnEnv(
    dataset=your_dataset,
    system_prompt=f"Respond in format: {parser.get_format_str()}",
    rubric=rubric
)

# Evaluate with API
from openai import OpenAI
client = OpenAI()
results = await env.evaluate(client, model="gpt-4", num_samples=100)
```

### Interactive Multi-Turn Conversation

```python
from verifiers.envs.multiturn_env import MultiTurnEnvironment

# Create environment with progressive information revelation
env = MultiTurnEnvironment(rubric=rubric, scenarios=[scenario])

# Start conversation
messages = [{"role": "user", "content": "What's the emergency situation?"}]
response, reward, done, info = await env.step(messages)

# Environment provides next information as requirements are satisfied
while not done:
    # Model responds
    messages.append({"role": "assistant", "content": model_response})

    # Environment evaluates and potentially reveals new information
    response, reward, done, info = await env.step(messages)
    if response:  # New information revealed
        messages.append({"role": "system", "content": response})
```


## 🎯 Examples

### Emergency Response Workflow

```python
from multistep_extras.example_rubrics import first_responder_reqs, scenarios

# Pre-built first responder evaluation workflow
rubric = MultiStepRubric(first_responder_reqs, [judge])
emergency_scenario = scenarios[0]  # Emergency medical scenario

result = await rubric.evaluate(emergency_scenario)
```

### Debugging Workflow

```python
from multistep_extras.example_rubrics import debugging_reqs, debugging_scenarios

# Technical troubleshooting evaluation
debug_rubric = MultiStepRubric(debugging_reqs, [judge])
bug_scenario = debugging_scenarios[0]

result = await debug_rubric.evaluate(bug_scenario)
```

## 🎨 Workflow Builder

Launch the interactive GUI for building rubrics:

```bash
streamlit run multistep_extras/builders/rubric_gui.py
```

The GUI provides:
- **Visual requirement editor**: Add/edit requirements with dependencies
- **Judge configuration**: Set up evaluation criteria
- **Reward strategy selection**: Choose scoring approaches
- **Export/import**: Save workflows as YAML files
- **Live preview**: Test workflows in real-time

## 📊 Inspection

```python
from multistep_extras.inspection import RubricInspector

# Inspect workflow structure
inspector = RubricInspector(rubric)
inspector.print_complete_structure()

# Inspect evaluation results
from multistep_extras.inspection import EvaluationInspector
result_inspector = EvaluationInspector(rubric)
result_inspector.print_complete_evaluation(scenario, evaluation_results)

# Quick requirement analysis
from multistep_extras.inspection import inspect_requirements
inspect_requirements(requirements)
```

## 📊 Visualization

```python
from multistep_extras.visualization import RubricVisualizer

# Visualize workflow structure
visualizer = RubricVisualizer(rubric)
visualizer.show_workflow_graph()

# Visualize evaluation results
from multistep_extras.visualization import CompletedRubricVisualizer
result_viz = CompletedRubricVisualizer(rubric, evaluation_results)
result_viz.show_evaluation_path()
```

## 🧪 Testing & Development

Run the comprehensive test suite:

```bash
# Run all tests
pytest
=======
vf-init vf-environment-name # -p /path/to/environments (defaults to "./environments")
```
We recommend using the `vf-` prefix for clarity and avoiding conflicts with other dependencies, and we prepend it by fault if it is not present, though you can pass `--skip-vf-prefix` to override. Names are auto-standardized to use `"-"` in IDs and `"_"` in paths.

To an install an Environment module into your project, do:
```bash
vf-install vf-environment-name # -p /path/to/environments (defaults to "./environments") 
```

To install an Environment module from this repo's `environments` folder, do:
```bash
vf-install vf-math-python --from-repo # -b branch_or_commit (defaults to "main")
```

Once an Environment module is installed, you can create an instance of the Environment using `load_environment`, passing any necessary args:
```python
import verifiers as vf
vf_env = vf.load_environment("vf-environment-name", **env_args)
```

To run a quick evaluation of your Environment with an API-based model, do:
```bash
vf-eval vf-environment-name # vf-eval -h for config options; defaults to gpt-4.1-mini, 5 prompts, 3 rollouts for each
```

The core elements of Environments in are:
- Datasets: a Hugging Face `Dataset` with a `prompt` column for inputs, and either `answer (str)` or `info (dict)` columns for evaluation
- Rollout logic: interactions between models and the environment (e.g. `env_response` + `is_completed` for any `MultiTurnEnv`)
- Rubrics: an encapsulation for one or more reward functions
- Parsers: optional; an encapsulation for reusable parsing logic

We support both `/v1/chat/completions`-style and `/v1/completions`-style inference via OpenAI clients, though we generally recommend `/v1/chat/completions`-style inference for the vast majority of applications. Both the included `GRPOTrainer` as well as `prime-rl` support the full set of [SamplingParams](https://docs.vllm.ai/en/v0.6.0/dev/sampling_params.html) exposed by vLLM (via their OpenAI-compatible [server](https://docs.vllm.ai/en/latest/serving/openai_compatible_server.html) interface), and leveraging this will often be the appropriate way to implement rollout strategies requiring finer-grained control, such as interrupting and resuming generations for interleaved tool use, or enforcing reasoning budgets.

The primary constraint we impose on rollout logic is that token sequences must be *increasing*, i.e. once a token has been added to a model's context in a rollout, it must remain as the rollout progresses. Note that this causes issues with some popular reasoning models such as the Qwen3 and DeepSeek-R1-Distill series; see [Footguns](#footguns) for guidance on adapting these models to support multi-turn rollouts.  

### SingleTurnEnv

For tasks requiring only a single response from a model for each prompt, you can use `SingleTurnEnv` directly by specifying a Dataset and a Rubric.

```python
from datasets import load_dataset
import verifiers as vf

dataset = load_dataset("my-account/my-dataset", split="train")

def reward_A(prompt, completion, info) -> float:
	# reward fn, e.g. correctness
	...
def reward_B(parser, completion) -> float:
	# auxiliary reward fn, e.g. format
	...
def metric(completion) -> float:
	# non-reward metric, e.g. proper noun count
	...

rubric = vf.Rubric(funcs=[reward_A, reward_B, metric], weights=[1.0, 0.5, 0.0])

vf_env = SingleTurnEnv(
	dataset=dataset,
	rubric=rubric
)
results = vf_env.evaluate(client=OpenAI(), model="gpt-4.1-mini", num_examples=100, rollouts_per_example=1)
vf_env.make_dataset(results, push_to_hub=True, hub_name="my-new-environment-eval-results") # save results to HF hub
```

Datasets should be formatted with columns for:
- `'prompt' (List[ChatMessage])` OR `'question' (str)` fields
	- `ChatMessage` = e.g. `{'role': 'user', 'content': '...'}`
	- if `question` is set instead of `prompt`, you can also pass `system_prompt (str)` and/or `few_shot (List[ChatMessage])`
- `answer (str)` AND/OR `info (dict)`
- `task (str)`: optional, used by `EnvGroup` and `RubricGroup` for orchestrating composition of Environments and Rubrics

The following named attributes available for use by reward functions in your Rubric:
- `prompt`: sequence of input messages
- `completion`: sequence of messages generated during rollout by model and Environment
- `answer`: primary answer column, optional if `info` is used
- `state`: can be modified during rollout to accumulate any metadata (`state['responses']` includes full OpenAI response objects by default)
- `info`: auxiliary info needed for reward computation (e.g. test cases), optional if `answer` is used
- `task`: tag for task type (used by `EnvGroup` and `RubricGroup`)
- `parser`: the parser object declared, defaults to `vf.Parser()`

For tasks involving LLM judges, you may wish to use `vf.JudgeRubric()` for managing requests to auxiliary models.

### ToolEnv

For many applications involving tool use, you can use `ToolEnv` to leverage models' native tool/function-calling capabilities in an agentic loop. Tools can be specified as generic Python functions (with type hints and docstrings), which will then be passed in JSON schema form to each inference request.

```python
import verifiers as vf
vf_env = vf.ToolEnv(
	dataset= ... # HF Dataset with 'prompt'/'question' + 'answer'/'info' columns
	rubric= ... # Rubric object; vf.ToolRubric() can be optionally used for counting tool invocations in each rollout
	tools=[search_tool, read_article_tool, python_tool], # python functions with type hints + docstrings
	max_turns=10
)
```

In cases where your tools require heavy computational resources, we recommend hosting your tools as standalone servers (e.g. MCP servers) and creating lightweight wrapper functions to pass to `ToolEnv`. Parallel tool call support is enabled by default. 

For training, or self-hosted endpoints, you'll want to enable auto tool choice in [vLLM](https://docs.vllm.ai/en/stable/features/tool_calling.html#automatic-function-calling) with the appropriate parser. If your model does not support native tool calling, you may find the `XMLParser` abstraction useful for rolling your own tool call parsing on top of `MultiTurnEnv`; see `environments/xml_tool_env` for an example.

### MultiTurnEnv

Both `SingleTurnEnv` and `ToolEnv` are instances of `MultiTurnEnv`, which exposes an interface for writing custom Environment interaction protocols. The two methods you must override are

```python
from typing import Tuple
import verifiers as vf
from verifiers.types import Messages, State
class YourMultiTurnEnv(vf.MultiTurnEnv):
    def __init__(self,
                 dataset: Dataset,
                 rubric: Rubric,
				 max_turns: int,
                 **kwargs):
	
  def is_completed(self, messages: Messages, state: State, **kwargs) -> bool:
    # return whether or not a rollout is completed

  def env_response(self, messages: Messages, state: State, **kwargs) -> Tuple[Messages, State]:
    # return new environment message(s) + updated state
```

If your application requires more fine-grained control than is allowed by `MultiTurnEnv`, you may want to inherit from the base `Environment` functionality directly and override the `rollout` method.


## Training


### GRPOTrainer

The included trainer (`vf.GRPOTrainer`) supports running GRPO-style RL training via Accelerate/DeepSpeed, and uses vLLM for inference. It supports both full-parameter finetuning, and is optimized for efficiently training dense transformer models on 2-16 GPUs.

```bash
# install environment
vf-install wordle (-p /path/to/environments | --from-repo)

# quick eval
vf-eval wordle -m (model_name in endpoints.py)

# inference
CUDA_VISIBLE_DEVICES=0,1,2,3,4,5 vf-vllm --model willcb/Qwen3-1.7B-Wordle \
    --data-parallel-size 7 --enforce-eager --disable-log-requests

# training
CUDA_VISIBLE_DEVICES=6,7 accelerate launch --num-processes 2 \
    --config-file configs/zero3.yaml examples/grpo/train_wordle.py --size 1.7B
```

### Troubleshooting 
- Ensure your `wandb` and `huggingface-cli` logins are set up (or set `report_to=None` in `training_args`). You should also have something set as your `OPENAI_API_KEY` in your environment (can be a dummy key for vLLM). 
- If using high max concurrency, increase the number of allowed open sockets (e.g. `ulimit -n 4096`)
- On some setups, inter-GPU communication can [hang](https://github.com/huggingface/trl/issues/2923) or crash during vLLM weight syncing. This can usually be alleviated by setting (or unsetting) `NCCL_P2P_DISABLE=1` in your environment. Try this as your first step if you experience NCCL-related issues.
- If problems persist, please open an [issue](https://github.com/willccbb/verifiers/issues).

### Resource Requirements
`GRPOTrainer` is optimized for setups with at least 2 GPUs, scaling up to multiple nodes. 2-GPU setups with sufficient memory to enable small-scale experimentation can be [rented](https://app.primeintellect.ai/dashboard/create-cluster?image=ubuntu_22_cuda_12) for <$1/hr.

### PRIME-RL
If you do not require LoRA support, you may want to use the `prime-rl` trainer, which natively supports Environments created using `verifiers`, is more optimized for performance and scalability via FSDP, includes a broader set of configuration options and user experience features, and has more battle-tested defaults. Both trainers support asynchronous rollouts, and use a one-step off-policy delay by default for overlapping training and inference. See the `prime-rl` [docs](https://github.com/PrimeIntellect-ai/prime-rl) for usage instructions.

## Further Documentation

See the full [docs](https://verifiers.readthedocs.io/en/latest/) for more info, including:
- Dataset configuration options (system prompts, few-shot examples, eval datasets)
- Parsers (e.g. ThinkParser, XMLParser)
- Advanced Rubric patterns
- Composing Environments (EnvGroup) and Rubrics (RubricGroup)
- Creating and saving rollout datasets using Environments
- More Environment example walkthroughs
- Hardware considerations
- SFT warmup for improving small-model training efficiency
- RL + GRPO best practices
- Common footguns

## Footguns

**Non-Increasing Chat Templates:** The Qwen3 and DeepSeek-R1 model series both remove `<think>` sections from messages when processing inputs, which violates the increasing context requirement for multi-turn GRPO-style training. We provide versions of many of these models with modified chat templates [here](https://huggingface.co/collections/willcb/qwen3-68434f4883925bfdb4570ee5).

## Contributions

Verifiers warmly welcomes community contributions! Please open an issue or PR if you encounter bugs or other pain points during your development, or start a discussion for more open-ended questions.

Please note that the core `verifiers/` library is intended to be a relatively lightweight set of reusable components rather than an exhaustive catalog of RL environments. For *applications* of `verifiers` (e.g. "an Environment for XYZ task"), you are welcome to submit a PR for a self-contained module that lives within `environments/` if it serves as a canonical example of a new pattern. Stay tuned for more info shortly about our plans for supporting community Environment contributions 🙂

## Citation

If you use this code in your research, please cite:

```bibtex
@misc{brown_verifiers_2025,
  author       = {William Brown},
  title        = {{Verifiers}: Reinforcement Learning with LLMs in Verifiable Environments},
  howpublished = {\url{https://github.com/willccbb/verifiers}},
  note         = {Commit abcdefg • accessed DD Mon YYYY},
  year         = {2025}
}
```
>>>>>>> c2129755

# Run multistep-specific tests
pytest multistep_extras/tests/

<<<<<<< HEAD
# Run with coverage
pytest --cov=verifiers --cov=multistep_extras

# Run async tests
pytest -m asyncio
```

### Example Testing

```python
# Test custom workflows
from multistep_extras.demos import MultiStepTutorial

tutorial = MultiStepTutorial()
await tutorial.demonstrate_evaluation_modes()
```

## 📄 License

This project is licensed under the MIT License - see the [LICENSE](LICENSE) file for details.

## 📝 Citation

If you use OpenRubric in your research, please cite both this work and the original verifiers framework:

```bibtex
@software{openrubric2025,
  title={OpenRubric: Multi-Step Rubric Evaluation Framework},
  author={Phillips, Jacob},
  year={2025},
  url={https://github.com/jacobphillips99/open-rubric}
}

@article{brown2025verifiers,
  title={Verifiers: Reinforcement Learning with LLMs in Verifiable Environments},
  author={Brown, William},
  year={2025}
}
```

## 🙏 Acknowledgments
=======
## Roadmap

- A community Environments hub for crowdsourcing, sharing, and discovering new RL environments built with `verifiers`
- Default patterns for hosted resources such as code sandboxes, auxiliary models, and MCP servers
- Multimodal input support
- Non-increasing token sequences via REINFORCE
>>>>>>> c2129755

- **Based on verifiers**: [willccbb/verifiers](https://github.com/willccbb/verifiers). OpenRubric is a fork of `verifiers` focused on expanding the Rubrics and Environments to support multi-step evaluation workflows. Thank you to Will Brown for the `verifiers` framework!<|MERGE_RESOLUTION|>--- conflicted
+++ resolved
@@ -1,4 +1,3 @@
-<<<<<<< HEAD
 # Open Rubric: Advanced Multi-Step Rubric Evaluation Framework
 
 [![Python 3.11+](https://img.shields.io/badge/python-3.11+-blue.svg)](https://www.python.org/downloads/)
@@ -32,67 +31,9 @@
 
 ### From Source
 
-=======
-<div align="center">
-
-<p align="center">
-  <h1>Verifiers</h1>
-</p>
-
-<p>
-Environments for LLM Reinforcement Learning
-</p>
-
-</div>
-
-## Overview
-
-Verifiers is a library of modular components for creating RL environments and training LLM agents. Verifiers includes an async GRPO implementation built around the `transformers` Trainer, is supported by `prime-rl` for large-scale FSDP training, and can easily be integrated into any RL framework which exposes an OpenAI-compatible inference client. In addition to RL training, Verifiers can be used directly for building LLM evaluations, creating synthetic data pipelines, and implementing agent harnesses.
-
-## Setup
 
 We recommend using `verifiers` with along [uv](https://docs.astral.sh/uv/getting-started/installation/) for dependency management in your own project:
 ```bash
-curl -LsSf https://astral.sh/uv/install.sh | sh
-uv init # create a fresh project
-source .venv/bin/activate
-```
-
-For local (CPU) development and evaluation with API models, do:
-```bash
-uv add verifiers # uv add 'verifiers[dev]' for Jupyter + testing support
-```
-
-For training on GPUs with `vf.GRPOTrainer`, do:
-```bash
-uv add 'verifiers[all]' && uv pip install flash-attn --no-build-isolation
-```
-
-To use the latest `main` branch, do:
-```bash
-uv add verifiers @ git+https://github.com/willccbb/verifiers.git
-```
-
-To use with `prime-rl`, see [here](https://github.com/PrimeIntellect-ai/prime-rl).
-
-To install `verifiers` from source for core library development, do:
-```bash
-git clone https://github.com/willccbb/verifiers.git
-cd verifiers
-uv sync --all-extras && uv pip install flash-attn --no-build-isolation
-uv run pre-commit install
-```
-
-In general, we recommend that you build and train Environments *with* `verifiers`, not *in* `verifiers`. If you find yourself needing to clone and modify the core library in order to implement key functionality for your project, we'd love for you to open an issue so that we can try and streamline the development experience. Our aim is for `verifiers` to be a reliable toolkit to build on top of, and to minimize the "fork proliferation" which often pervades the RL infrastructure ecosystem.
-
-## Environments
-
-Environments in Verifiers are installable Python modules which can specify dependencies in a `pyproject.toml`, and which expose a `load_environment` function for instantiation by downstream applications (e.g. trainers). See `environments/` for examples. 
->>>>>>> c2129755
-
-To initialize a blank Environment module template, do:
-```bash
-<<<<<<< HEAD
 # Install uv package manager (if not already installed)
 curl -LsSf https://astral.sh/uv/install.sh | sh
 
@@ -343,211 +284,10 @@
 ```bash
 # Run all tests
 pytest
-=======
-vf-init vf-environment-name # -p /path/to/environments (defaults to "./environments")
-```
-We recommend using the `vf-` prefix for clarity and avoiding conflicts with other dependencies, and we prepend it by fault if it is not present, though you can pass `--skip-vf-prefix` to override. Names are auto-standardized to use `"-"` in IDs and `"_"` in paths.
-
-To an install an Environment module into your project, do:
-```bash
-vf-install vf-environment-name # -p /path/to/environments (defaults to "./environments") 
-```
-
-To install an Environment module from this repo's `environments` folder, do:
-```bash
-vf-install vf-math-python --from-repo # -b branch_or_commit (defaults to "main")
-```
-
-Once an Environment module is installed, you can create an instance of the Environment using `load_environment`, passing any necessary args:
-```python
-import verifiers as vf
-vf_env = vf.load_environment("vf-environment-name", **env_args)
-```
-
-To run a quick evaluation of your Environment with an API-based model, do:
-```bash
-vf-eval vf-environment-name # vf-eval -h for config options; defaults to gpt-4.1-mini, 5 prompts, 3 rollouts for each
-```
-
-The core elements of Environments in are:
-- Datasets: a Hugging Face `Dataset` with a `prompt` column for inputs, and either `answer (str)` or `info (dict)` columns for evaluation
-- Rollout logic: interactions between models and the environment (e.g. `env_response` + `is_completed` for any `MultiTurnEnv`)
-- Rubrics: an encapsulation for one or more reward functions
-- Parsers: optional; an encapsulation for reusable parsing logic
-
-We support both `/v1/chat/completions`-style and `/v1/completions`-style inference via OpenAI clients, though we generally recommend `/v1/chat/completions`-style inference for the vast majority of applications. Both the included `GRPOTrainer` as well as `prime-rl` support the full set of [SamplingParams](https://docs.vllm.ai/en/v0.6.0/dev/sampling_params.html) exposed by vLLM (via their OpenAI-compatible [server](https://docs.vllm.ai/en/latest/serving/openai_compatible_server.html) interface), and leveraging this will often be the appropriate way to implement rollout strategies requiring finer-grained control, such as interrupting and resuming generations for interleaved tool use, or enforcing reasoning budgets.
-
-The primary constraint we impose on rollout logic is that token sequences must be *increasing*, i.e. once a token has been added to a model's context in a rollout, it must remain as the rollout progresses. Note that this causes issues with some popular reasoning models such as the Qwen3 and DeepSeek-R1-Distill series; see [Footguns](#footguns) for guidance on adapting these models to support multi-turn rollouts.  
-
-### SingleTurnEnv
-
-For tasks requiring only a single response from a model for each prompt, you can use `SingleTurnEnv` directly by specifying a Dataset and a Rubric.
-
-```python
-from datasets import load_dataset
-import verifiers as vf
-
-dataset = load_dataset("my-account/my-dataset", split="train")
-
-def reward_A(prompt, completion, info) -> float:
-	# reward fn, e.g. correctness
-	...
-def reward_B(parser, completion) -> float:
-	# auxiliary reward fn, e.g. format
-	...
-def metric(completion) -> float:
-	# non-reward metric, e.g. proper noun count
-	...
-
-rubric = vf.Rubric(funcs=[reward_A, reward_B, metric], weights=[1.0, 0.5, 0.0])
-
-vf_env = SingleTurnEnv(
-	dataset=dataset,
-	rubric=rubric
-)
-results = vf_env.evaluate(client=OpenAI(), model="gpt-4.1-mini", num_examples=100, rollouts_per_example=1)
-vf_env.make_dataset(results, push_to_hub=True, hub_name="my-new-environment-eval-results") # save results to HF hub
-```
-
-Datasets should be formatted with columns for:
-- `'prompt' (List[ChatMessage])` OR `'question' (str)` fields
-	- `ChatMessage` = e.g. `{'role': 'user', 'content': '...'}`
-	- if `question` is set instead of `prompt`, you can also pass `system_prompt (str)` and/or `few_shot (List[ChatMessage])`
-- `answer (str)` AND/OR `info (dict)`
-- `task (str)`: optional, used by `EnvGroup` and `RubricGroup` for orchestrating composition of Environments and Rubrics
-
-The following named attributes available for use by reward functions in your Rubric:
-- `prompt`: sequence of input messages
-- `completion`: sequence of messages generated during rollout by model and Environment
-- `answer`: primary answer column, optional if `info` is used
-- `state`: can be modified during rollout to accumulate any metadata (`state['responses']` includes full OpenAI response objects by default)
-- `info`: auxiliary info needed for reward computation (e.g. test cases), optional if `answer` is used
-- `task`: tag for task type (used by `EnvGroup` and `RubricGroup`)
-- `parser`: the parser object declared, defaults to `vf.Parser()`
-
-For tasks involving LLM judges, you may wish to use `vf.JudgeRubric()` for managing requests to auxiliary models.
-
-### ToolEnv
-
-For many applications involving tool use, you can use `ToolEnv` to leverage models' native tool/function-calling capabilities in an agentic loop. Tools can be specified as generic Python functions (with type hints and docstrings), which will then be passed in JSON schema form to each inference request.
-
-```python
-import verifiers as vf
-vf_env = vf.ToolEnv(
-	dataset= ... # HF Dataset with 'prompt'/'question' + 'answer'/'info' columns
-	rubric= ... # Rubric object; vf.ToolRubric() can be optionally used for counting tool invocations in each rollout
-	tools=[search_tool, read_article_tool, python_tool], # python functions with type hints + docstrings
-	max_turns=10
-)
-```
-
-In cases where your tools require heavy computational resources, we recommend hosting your tools as standalone servers (e.g. MCP servers) and creating lightweight wrapper functions to pass to `ToolEnv`. Parallel tool call support is enabled by default. 
-
-For training, or self-hosted endpoints, you'll want to enable auto tool choice in [vLLM](https://docs.vllm.ai/en/stable/features/tool_calling.html#automatic-function-calling) with the appropriate parser. If your model does not support native tool calling, you may find the `XMLParser` abstraction useful for rolling your own tool call parsing on top of `MultiTurnEnv`; see `environments/xml_tool_env` for an example.
-
-### MultiTurnEnv
-
-Both `SingleTurnEnv` and `ToolEnv` are instances of `MultiTurnEnv`, which exposes an interface for writing custom Environment interaction protocols. The two methods you must override are
-
-```python
-from typing import Tuple
-import verifiers as vf
-from verifiers.types import Messages, State
-class YourMultiTurnEnv(vf.MultiTurnEnv):
-    def __init__(self,
-                 dataset: Dataset,
-                 rubric: Rubric,
-				 max_turns: int,
-                 **kwargs):
-	
-  def is_completed(self, messages: Messages, state: State, **kwargs) -> bool:
-    # return whether or not a rollout is completed
-
-  def env_response(self, messages: Messages, state: State, **kwargs) -> Tuple[Messages, State]:
-    # return new environment message(s) + updated state
-```
-
-If your application requires more fine-grained control than is allowed by `MultiTurnEnv`, you may want to inherit from the base `Environment` functionality directly and override the `rollout` method.
-
-
-## Training
-
-
-### GRPOTrainer
-
-The included trainer (`vf.GRPOTrainer`) supports running GRPO-style RL training via Accelerate/DeepSpeed, and uses vLLM for inference. It supports both full-parameter finetuning, and is optimized for efficiently training dense transformer models on 2-16 GPUs.
-
-```bash
-# install environment
-vf-install wordle (-p /path/to/environments | --from-repo)
-
-# quick eval
-vf-eval wordle -m (model_name in endpoints.py)
-
-# inference
-CUDA_VISIBLE_DEVICES=0,1,2,3,4,5 vf-vllm --model willcb/Qwen3-1.7B-Wordle \
-    --data-parallel-size 7 --enforce-eager --disable-log-requests
-
-# training
-CUDA_VISIBLE_DEVICES=6,7 accelerate launch --num-processes 2 \
-    --config-file configs/zero3.yaml examples/grpo/train_wordle.py --size 1.7B
-```
-
-### Troubleshooting 
-- Ensure your `wandb` and `huggingface-cli` logins are set up (or set `report_to=None` in `training_args`). You should also have something set as your `OPENAI_API_KEY` in your environment (can be a dummy key for vLLM). 
-- If using high max concurrency, increase the number of allowed open sockets (e.g. `ulimit -n 4096`)
-- On some setups, inter-GPU communication can [hang](https://github.com/huggingface/trl/issues/2923) or crash during vLLM weight syncing. This can usually be alleviated by setting (or unsetting) `NCCL_P2P_DISABLE=1` in your environment. Try this as your first step if you experience NCCL-related issues.
-- If problems persist, please open an [issue](https://github.com/willccbb/verifiers/issues).
-
-### Resource Requirements
-`GRPOTrainer` is optimized for setups with at least 2 GPUs, scaling up to multiple nodes. 2-GPU setups with sufficient memory to enable small-scale experimentation can be [rented](https://app.primeintellect.ai/dashboard/create-cluster?image=ubuntu_22_cuda_12) for <$1/hr.
-
-### PRIME-RL
-If you do not require LoRA support, you may want to use the `prime-rl` trainer, which natively supports Environments created using `verifiers`, is more optimized for performance and scalability via FSDP, includes a broader set of configuration options and user experience features, and has more battle-tested defaults. Both trainers support asynchronous rollouts, and use a one-step off-policy delay by default for overlapping training and inference. See the `prime-rl` [docs](https://github.com/PrimeIntellect-ai/prime-rl) for usage instructions.
-
-## Further Documentation
-
-See the full [docs](https://verifiers.readthedocs.io/en/latest/) for more info, including:
-- Dataset configuration options (system prompts, few-shot examples, eval datasets)
-- Parsers (e.g. ThinkParser, XMLParser)
-- Advanced Rubric patterns
-- Composing Environments (EnvGroup) and Rubrics (RubricGroup)
-- Creating and saving rollout datasets using Environments
-- More Environment example walkthroughs
-- Hardware considerations
-- SFT warmup for improving small-model training efficiency
-- RL + GRPO best practices
-- Common footguns
-
-## Footguns
-
-**Non-Increasing Chat Templates:** The Qwen3 and DeepSeek-R1 model series both remove `<think>` sections from messages when processing inputs, which violates the increasing context requirement for multi-turn GRPO-style training. We provide versions of many of these models with modified chat templates [here](https://huggingface.co/collections/willcb/qwen3-68434f4883925bfdb4570ee5).
-
-## Contributions
-
-Verifiers warmly welcomes community contributions! Please open an issue or PR if you encounter bugs or other pain points during your development, or start a discussion for more open-ended questions.
-
-Please note that the core `verifiers/` library is intended to be a relatively lightweight set of reusable components rather than an exhaustive catalog of RL environments. For *applications* of `verifiers` (e.g. "an Environment for XYZ task"), you are welcome to submit a PR for a self-contained module that lives within `environments/` if it serves as a canonical example of a new pattern. Stay tuned for more info shortly about our plans for supporting community Environment contributions 🙂
-
-## Citation
-
-If you use this code in your research, please cite:
-
-```bibtex
-@misc{brown_verifiers_2025,
-  author       = {William Brown},
-  title        = {{Verifiers}: Reinforcement Learning with LLMs in Verifiable Environments},
-  howpublished = {\url{https://github.com/willccbb/verifiers}},
-  note         = {Commit abcdefg • accessed DD Mon YYYY},
-  year         = {2025}
-}
-```
->>>>>>> c2129755
 
 # Run multistep-specific tests
 pytest multistep_extras/tests/
 
-<<<<<<< HEAD
 # Run with coverage
 pytest --cov=verifiers --cov=multistep_extras
 
@@ -589,13 +329,5 @@
 ```
 
 ## 🙏 Acknowledgments
-=======
-## Roadmap
-
-- A community Environments hub for crowdsourcing, sharing, and discovering new RL environments built with `verifiers`
-- Default patterns for hosted resources such as code sandboxes, auxiliary models, and MCP servers
-- Multimodal input support
-- Non-increasing token sequences via REINFORCE
->>>>>>> c2129755
 
 - **Based on verifiers**: [willccbb/verifiers](https://github.com/willccbb/verifiers). OpenRubric is a fork of `verifiers` focused on expanding the Rubrics and Environments to support multi-step evaluation workflows. Thank you to Will Brown for the `verifiers` framework!